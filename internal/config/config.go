--- conflicted
+++ resolved
@@ -77,13 +77,10 @@
 	Timeout            int
 	SetupScriptPath    string
 	TeardownScriptPath string
-<<<<<<< HEAD
 	SkipUpdate         bool
 	SkipImport         bool
-=======
 
 	OnlyCleanUptestResources bool
->>>>>>> 90b2669d
 }
 
 // Resource represents a Kubernetes object to be tested and asserted
